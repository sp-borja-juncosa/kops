/*
Copyright 2016 The Kubernetes Authors.

Licensed under the Apache License, Version 2.0 (the "License");
you may not use this file except in compliance with the License.
You may obtain a copy of the License at

    http://www.apache.org/licenses/LICENSE-2.0

Unless required by applicable law or agreed to in writing, software
distributed under the License is distributed on an "AS IS" BASIS,
WITHOUT WARRANTIES OR CONDITIONS OF ANY KIND, either express or implied.
See the License for the specific language governing permissions and
limitations under the License.
*/

package main

import (
	"bytes"
	"fmt"
	"io"
	"io/ioutil"
	"strings"

	"github.com/golang/glog"
	"github.com/spf13/cobra"
	"k8s.io/kops/cmd/kops/util"
	api "k8s.io/kops/pkg/apis/kops"
	"k8s.io/kops/pkg/apis/kops/registry"
	"k8s.io/kops/pkg/client/simple/vfsclientset"
	"k8s.io/kops/upup/pkg/fi"
	"k8s.io/kops/upup/pkg/fi/cloudup"
	"k8s.io/kops/upup/pkg/fi/utils"
	"k8s.io/kops/upup/pkg/kutil"
	"sort"
)

type CreateClusterOptions struct {
	ClusterName       string
	Yes               bool
	Target            string
	Models            string
	Cloud             string
	Zones             string
	MasterZones       string
	NodeSize          string
	MasterSize        string
	NodeCount         int
	Project           string
	KubernetesVersion string
	OutDir            string
	Image             string
	SSHPublicKey      string
	VPCID             string
	NetworkCIDR       string
	DNSZone           string
	AdminAccess       string
	Networking        string
	AssociatePublicIP bool

	// Channel is the location of the api.Channel to use for our defaults
	Channel string

	// The network topology to use
	Topology string

	// The DNS type to use (public/private)
	DNSType string

	// Enable/Disable Bastion Host complete setup
	Bastion bool

	NgwIds  string
	NgwEips string
}

func (o *CreateClusterOptions) InitDefaults() {
	o.Yes = false
	o.Target = cloudup.TargetDirect
	o.Models = strings.Join(cloudup.CloudupModels, ",")
	o.SSHPublicKey = "~/.ssh/id_rsa.pub"
	o.Networking = "kubenet"
	o.AssociatePublicIP = true
	o.Channel = api.DefaultChannel
	o.Topology = api.TopologyPublic
	o.DNSType = string(api.DNSTypePublic)
	o.Bastion = false
}

func NewCmdCreateCluster(f *util.Factory, out io.Writer) *cobra.Command {
	options := &CreateClusterOptions{}
	options.InitDefaults()

	cmd := &cobra.Command{
		Use:   "cluster",
		Short: "Create cluster",
		Long:  `Creates a k8s cluster.`,
		Run: func(cmd *cobra.Command, args []string) {
			err := rootCommand.ProcessArgs(args)
			if err != nil {
				exitWithError(err)
				return
			}

			options.ClusterName = rootCommand.clusterName

			err = RunCreateCluster(f, out, options)
			if err != nil {
				exitWithError(err)
			}
		},
	}

	cmd.Flags().BoolVar(&options.Yes, "yes", options.Yes, "Specify --yes to immediately create the cluster")
	cmd.Flags().StringVar(&options.Target, "target", options.Target, "Target - direct, terraform")
	cmd.Flags().StringVar(&options.Models, "model", options.Models, "Models to apply (separate multiple models with commas)")

	cmd.Flags().StringVar(&options.Cloud, "cloud", options.Cloud, "Cloud provider to use - gce, aws")

	cmd.Flags().StringVar(&options.Zones, "zones", options.Zones, "Zones in which to run the cluster")
	cmd.Flags().StringVar(&options.MasterZones, "master-zones", options.MasterZones, "Zones in which to run masters (must be an odd number)")

	cmd.Flags().StringVar(&options.Project, "project", options.Project, "Project to use (must be set on GCE)")
	cmd.Flags().StringVar(&options.KubernetesVersion, "kubernetes-version", options.KubernetesVersion, "Version of kubernetes to run (defaults to version in channel)")

	cmd.Flags().StringVar(&options.SSHPublicKey, "ssh-public-key", options.SSHPublicKey, "SSH public key to use")

	cmd.Flags().StringVar(&options.NodeSize, "node-size", options.NodeSize, "Set instance size for nodes")

	cmd.Flags().StringVar(&options.MasterSize, "master-size", options.MasterSize, "Set instance size for masters")

	cmd.Flags().StringVar(&options.VPCID, "vpc", options.VPCID, "Set to use a shared VPC")
	cmd.Flags().StringVar(&options.NetworkCIDR, "network-cidr", options.NetworkCIDR, "Set to override the default network CIDR")

	cmd.Flags().IntVar(&options.NodeCount, "node-count", options.NodeCount, "Set the number of nodes")

	cmd.Flags().StringVar(&options.Image, "image", options.Image, "Image to use")

	cmd.Flags().StringVar(&options.Networking, "networking", "kubenet", "Networking mode to use.  kubenet (default), classic, external, cni, kopeio-vxlan, weave, calico.")

	cmd.Flags().StringVar(&options.DNSZone, "dns-zone", options.DNSZone, "DNS hosted zone to use (defaults to longest matching zone)")
	cmd.Flags().StringVar(&options.OutDir, "out", options.OutDir, "Path to write any local output")
	cmd.Flags().StringVar(&options.AdminAccess, "admin-access", options.AdminAccess, "Restrict access to admin endpoints (SSH, HTTPS) to this CIDR.  If not set, access will not be restricted by IP.")

	cmd.Flags().BoolVar(&options.AssociatePublicIP, "associate-public-ip", options.AssociatePublicIP, "Specify --associate-public-ip=[true|false] to enable/disable association of public IP for master ASG and nodes. Default is 'true'.")

	cmd.Flags().StringVar(&options.Channel, "channel", options.Channel, "Channel for default versions and configuration to use")

	// Network topology
	cmd.Flags().StringVarP(&options.Topology, "topology", "t", options.Topology, "Controls network topology for the cluster. public|private. Default is 'public'.")

	// DNS
	cmd.Flags().StringVar(&options.DNSType, "dns", options.DNSType, "DNS hosted zone to use: public|private. Default is 'public'.")

	// Bastion
	cmd.Flags().BoolVar(&options.Bastion, "bastion", options.Bastion, "Pass the --bastion flag to enable a bastion instance group. Only applies to private topology.")

	return cmd
}

func RunCreateCluster(f *util.Factory, out io.Writer, c *CreateClusterOptions) error {
	isDryrun := false
	// direct requires --yes (others do not, because they don't make changes)
	targetName := c.Target
	if c.Target == cloudup.TargetDirect {
		if !c.Yes {
			isDryrun = true
			targetName = cloudup.TargetDryRun
		}
	}
	if c.Target == cloudup.TargetDryRun {
		isDryrun = true
		targetName = cloudup.TargetDryRun
	}
	clusterName := c.ClusterName
	if clusterName == "" {
		return fmt.Errorf("--name is required")
	}

	// TODO: Reuse rootCommand stateStore logic?

	if c.OutDir == "" {
		if c.Target == cloudup.TargetTerraform {
			c.OutDir = "out/terraform"
		} else {
			c.OutDir = "out"
		}
	}

	clientset, err := f.Clientset()
	if err != nil {
		return err
	}

	cluster, err := clientset.Clusters().Get(clusterName)
	if err != nil {
		return err
	}

	if cluster != nil {
		return fmt.Errorf("cluster %q already exists; use 'kops update cluster' to apply changes", clusterName)
	}

	cluster = &api.Cluster{}

	channel, err := api.LoadChannel(c.Channel)
	if err != nil {
		return err
	}

	if channel.Spec.Cluster != nil {
		cluster.Spec = *channel.Spec.Cluster
	}
	cluster.Spec.Channel = c.Channel

	configBase, err := clientset.Clusters().(*vfsclientset.ClusterVFS).ConfigBase(clusterName)
	if err != nil {
		return fmt.Errorf("error building ConfigBase for cluster: %v", err)
	}
	cluster.Spec.ConfigBase = configBase.Path()

	cluster.Spec.Networking = &api.NetworkingSpec{}
	switch c.Networking {
	case "classic":
		cluster.Spec.Networking.Classic = &api.ClassicNetworkingSpec{}
	case "kubenet":
		cluster.Spec.Networking.Kubenet = &api.KubenetNetworkingSpec{}
	case "external":
		cluster.Spec.Networking.External = &api.ExternalNetworkingSpec{}
	case "cni":
		cluster.Spec.Networking.CNI = &api.CNINetworkingSpec{}
	case "kopeio-vxlan":
		cluster.Spec.Networking.Kopeio = &api.KopeioNetworkingSpec{}
	case "weave":
		cluster.Spec.Networking.Weave = &api.WeaveNetworkingSpec{}
	case "calico":
		cluster.Spec.Networking.Calico = &api.CalicoNetworkingSpec{}
	default:
		return fmt.Errorf("unknown networking mode %q", c.Networking)
	}

	glog.V(4).Infof("networking mode=%s => %s", c.Networking, fi.DebugAsJsonString(cluster.Spec.Networking))

	if c.Zones != "" {
		existingSubnets := make(map[string]*api.ClusterSubnetSpec)
		for i := range cluster.Spec.Subnets {
			subnet := &cluster.Spec.Subnets[i]
			existingSubnets[subnet.Name] = subnet
		}
		for _, zoneName := range parseZoneList(c.Zones) {
			// We create default subnets named the same as the zones
			subnetName := zoneName
			if existingSubnets[subnetName] == nil {
				cluster.Spec.Subnets = append(cluster.Spec.Subnets, api.ClusterSubnetSpec{
					Name: subnetName,
					Zone: subnetName,
				})
			}
		}
	}

	if len(cluster.Spec.Subnets) == 0 {
		return fmt.Errorf("must specify at least one zone for the cluster (use --zones)")
	}

	var masters []*api.InstanceGroup
	var nodes []*api.InstanceGroup
	var instanceGroups []*api.InstanceGroup

	if c.MasterZones == "" {
		if len(masters) == 0 {
			// We default to single-master (not HA), unless the user explicitly specifies it
			// HA master is a little slower, not as well tested yet, and requires more resources
			// Probably best not to make it the silent default!
			for _, subnet := range cluster.Spec.Subnets {
				g := &api.InstanceGroup{}
				g.Spec.Role = api.InstanceGroupRoleMaster
				g.Spec.Subnets = []string{subnet.Name}
				g.Spec.MinSize = fi.Int(1)
				g.Spec.MaxSize = fi.Int(1)
				g.ObjectMeta.Name = "master-" + subnet.Name // Subsequent masters (if we support that) could be <zone>-1, <zone>-2
				instanceGroups = append(instanceGroups, g)
				masters = append(masters, g)

				// Don't force HA master
				break
			}
		}
	} else {
		if len(masters) == 0 {
			// Use the specified master zones (this is how the user gets HA master)
			for _, subnetName := range parseZoneList(c.MasterZones) {
				g := &api.InstanceGroup{}
				g.Spec.Role = api.InstanceGroupRoleMaster
				g.Spec.Subnets = []string{subnetName}
				g.Spec.MinSize = fi.Int(1)
				g.Spec.MaxSize = fi.Int(1)
				g.ObjectMeta.Name = "master-" + subnetName
				instanceGroups = append(instanceGroups, g)
				masters = append(masters, g)
			}
		} else {
			// This is hard, because of the etcd cluster
			return fmt.Errorf("Cannot change master-zones from the CLI")
		}
	}

	if len(cluster.Spec.EtcdClusters) == 0 {
		subnetMap := make(map[string]*api.ClusterSubnetSpec)
		for i := range cluster.Spec.Subnets {
			subnet := &cluster.Spec.Subnets[i]
			subnetMap[subnet.Name] = subnet
		}

		var masterNames []string
		masterInstanceGroups := make(map[string]*api.InstanceGroup)
		for _, ig := range masters {
			if len(ig.Spec.Subnets) != 1 {
				return fmt.Errorf("unexpected subnets for master instance group %q (expected exactly only, found %d)", ig.ObjectMeta.Name, len(ig.Spec.Subnets))
			}
			masterNames = append(masterNames, ig.Spec.Subnets[0])

			for _, subnetName := range ig.Spec.Subnets {
				subnet := subnetMap[subnetName]
				if subnet == nil {
					return fmt.Errorf("cannot find subnet %q (declared in instance group %q, not found in cluster)", subnetName, ig.ObjectMeta.Name)
				}

				if masterInstanceGroups[subnetName] != nil {
					return fmt.Errorf("found two master instance groups in subnet %q", subnetName)
				}

				masterInstanceGroups[subnetName] = ig
			}
		}

		sort.Strings(masterNames)

		for _, etcdCluster := range cloudup.EtcdClusters {
			etcd := &api.EtcdClusterSpec{}
			etcd.Name = etcdCluster
			for _, masterName := range masterNames {
				ig := masterInstanceGroups[masterName]
				m := &api.EtcdMemberSpec{}

				name := ig.ObjectMeta.Name
				// We expect the IG to have a `master-` prefix, but this is both superfluous
				// and not how we named things previously
				name = strings.TrimPrefix(name, "master-")
				m.Name = name

				m.InstanceGroup = fi.String(ig.ObjectMeta.Name)
				etcd.Members = append(etcd.Members, m)
			}
			cluster.Spec.EtcdClusters = append(cluster.Spec.EtcdClusters, etcd)
		}
	}

	if len(nodes) == 0 {
		g := &api.InstanceGroup{}
		g.Spec.Role = api.InstanceGroupRoleNode
		g.ObjectMeta.Name = "nodes"
		instanceGroups = append(instanceGroups, g)
		nodes = append(nodes, g)
	}

	if c.NodeSize != "" {
		for _, group := range nodes {
			group.Spec.MachineType = c.NodeSize
		}
	}

	if c.Image != "" {
		for _, group := range instanceGroups {
			group.Spec.Image = c.Image
		}
	}

	for _, group := range instanceGroups {
		group.Spec.AssociatePublicIP = fi.Bool(c.AssociatePublicIP)
	}

	if c.NodeCount != 0 {
		for _, group := range nodes {
			group.Spec.MinSize = fi.Int(c.NodeCount)
			group.Spec.MaxSize = fi.Int(c.NodeCount)
		}
	}

	if c.MasterSize != "" {
		for _, group := range masters {
			group.Spec.MachineType = c.MasterSize
		}
	}

	if c.DNSZone != "" {
		cluster.Spec.DNSZone = c.DNSZone
	}

	if c.Cloud != "" {
		cluster.Spec.CloudProvider = c.Cloud
	}

	if c.Project != "" {
		cluster.Spec.Project = c.Project
	}

	if clusterName != "" {
		cluster.ObjectMeta.Name = clusterName
	}

	if c.KubernetesVersion != "" {
		cluster.Spec.KubernetesVersion = c.KubernetesVersion
	}

	if c.VPCID != "" {
		cluster.Spec.NetworkID = c.VPCID
	}

	if c.NetworkCIDR != "" {
		cluster.Spec.NetworkCIDR = c.NetworkCIDR
	}

	if cluster.SharedVPC() && cluster.Spec.NetworkCIDR == "" {
		return fmt.Errorf("Must specify NetworkCIDR when VPC is set")
	}

	if cluster.Spec.CloudProvider == "" {
		for _, subnet := range cluster.Spec.Subnets {
			cloud, known := fi.GuessCloudForZone(subnet.Zone)
			if known {
				glog.Infof("Inferred --cloud=%s from zone %q", cloud, subnet.Zone)
				cluster.Spec.CloudProvider = string(cloud)
				break
			}
		}
		if cluster.Spec.CloudProvider == "" {
			return fmt.Errorf("unable to infer CloudProvider from Zones (is there a typo in --zones?)")
		}
	}

	// Network Topology
	if c.Topology == "" {
		// The flag default should have set this, but we might be being called as a library
		glog.Infof("Empty topology. Defaulting to public topology")
		c.Topology = api.TopologyPublic
	}

	switch c.Topology {
	case api.TopologyPublic:
		cluster.Spec.Topology = &api.TopologySpec{
			Masters: api.TopologyPublic,
			Nodes:   api.TopologyPublic,
			//Bastion: &api.BastionSpec{Enable: c.Bastion},
		}

		if c.Bastion {
			return fmt.Errorf("Bastion supports --topology='private' only.")
		}

		for i := range cluster.Spec.Subnets {
			cluster.Spec.Subnets[i].Type = api.SubnetTypePublic
		}

	case api.TopologyPrivate:
		if !supportsPrivateTopology(cluster.Spec.Networking) {
			return fmt.Errorf("Invalid networking option %s. Currently only '--networking kopeio-vxlan', '--networking weave', '--networking calico' (or '--networking cni') are supported for private topologies", c.Networking)
		}
		cluster.Spec.Topology = &api.TopologySpec{
			Masters: api.TopologyPrivate,
			Nodes:   api.TopologyPrivate,
		}

		for i := range cluster.Spec.Subnets {
			cluster.Spec.Subnets[i].Type = api.SubnetTypePrivate
		}

		var utilitySubnets []api.ClusterSubnetSpec
		for _, s := range cluster.Spec.Subnets {
			if s.Type == api.SubnetTypeUtility {
				continue
			}
			subnet := api.ClusterSubnetSpec{
				Name: "utility-" + s.Name,
				Zone: s.Zone,
				Type: api.SubnetTypeUtility,
			}
			utilitySubnets = append(utilitySubnets, subnet)
		}
		cluster.Spec.Subnets = append(cluster.Spec.Subnets, utilitySubnets...)

		if c.Bastion {
			bastionGroup := &api.InstanceGroup{}
			bastionGroup.Spec.Role = api.InstanceGroupRoleBastion
			bastionGroup.ObjectMeta.Name = "bastions"
			instanceGroups = append(instanceGroups, bastionGroup)

			cluster.Spec.Topology.Bastion = &api.BastionSpec{
				BastionPublicName: "bastion." + clusterName,
			}
		}

	default:
		return fmt.Errorf("Invalid topology %s.", c.Topology)
	}

<<<<<<< HEAD
	// NAT Gateway/ElasticIP
	if c.NgwIds != "" {
		ngwEipList := make([]string, 0)
		// Perhaps abstract parseZoneList into something more general
		// But it works for processing comma-delimited strings for now
		for _, ngwEip := range parseZoneList(c.NgwEips) {
			ngwEipList = append(ngwEipList, ngwEip)
		}

		ngwIdList := make([]string, 0)
		for _, ngwId := range parseZoneList(c.NgwIds) {
			ngwIdList = append(ngwIdList, ngwId)
		}

		gatewayIndex := 0
		for i := range cluster.Spec.Subnets {
			subnet := &cluster.Spec.Subnets[i]
			if subnet.Type == api.SubnetTypePrivate {
				subnet.NgwId = ngwIdList[gatewayIndex]
				subnet.NgwEip = ngwEipList[gatewayIndex]
				gatewayIndex++
			}
			// fmt.Printf("This is cluster.Spec.Subnets %+v\n", subnet)
		}
=======
	// DNS
	if c.DNSType == "" {
		// The flag default should have set this, but we might be being called as a library
		glog.Infof("Empty DNS. Defaulting to public DNS")
		c.DNSType = string(api.DNSTypePublic)
	}

	if cluster.Spec.Topology == nil {
		cluster.Spec.Topology = &api.TopologySpec{}
	}
	if cluster.Spec.Topology.DNS == nil {
		cluster.Spec.Topology.DNS = &api.DNSSpec{}
	}
	switch strings.ToLower(c.DNSType) {
	case "public":
		cluster.Spec.Topology.DNS.Type = api.DNSTypePublic
	case "private":
		cluster.Spec.Topology.DNS.Type = api.DNSTypePrivate
	default:
		return fmt.Errorf("unknown DNSType: %q", c.DNSType)
>>>>>>> 4c4945b9
	}

	sshPublicKeys := make(map[string][]byte)
	if c.SSHPublicKey != "" {
		c.SSHPublicKey = utils.ExpandPath(c.SSHPublicKey)
		authorized, err := ioutil.ReadFile(c.SSHPublicKey)
		if err != nil {
			return fmt.Errorf("error reading SSH key file %q: %v", c.SSHPublicKey, err)
		}
		sshPublicKeys[fi.SecretNameSSHPrimary] = authorized

		glog.Infof("Using SSH public key: %v\n", c.SSHPublicKey)
	}

	if c.AdminAccess != "" {
		cluster.Spec.SSHAccess = []string{c.AdminAccess}
		cluster.Spec.KubernetesAPIAccess = []string{c.AdminAccess}
	}

	err = cloudup.PerformAssignments(cluster)
	if err != nil {
		return fmt.Errorf("error populating configuration: %v", err)
	}
	err = api.PerformAssignmentsInstanceGroups(instanceGroups)
	if err != nil {
		return fmt.Errorf("error populating configuration: %v", err)
	}

	strict := false
	err = api.DeepValidate(cluster, instanceGroups, strict)
	if err != nil {
		return err
	}

	fullCluster, err := cloudup.PopulateClusterSpec(cluster)
	if err != nil {
		return err
	}

	var fullInstanceGroups []*api.InstanceGroup
	for _, group := range instanceGroups {
		fullGroup, err := cloudup.PopulateInstanceGroupSpec(fullCluster, group, channel)
		if err != nil {
			return err
		}
		fullInstanceGroups = append(fullInstanceGroups, fullGroup)
	}

	err = api.DeepValidate(fullCluster, fullInstanceGroups, true)
	if err != nil {
		return err
	}

	// Note we perform as much validation as we can, before writing a bad config
	err = registry.CreateClusterConfig(clientset, cluster, fullInstanceGroups)
	if err != nil {
		return fmt.Errorf("error writing updated configuration: %v", err)
	}

	keyStore, err := registry.KeyStore(cluster)
	if err != nil {
		return err
	}

	secretStore, err := registry.SecretStore(cluster)
	if err != nil {
		return err
	}

	err = registry.WriteConfigDeprecated(configBase.Join(registry.PathClusterCompleted), fullCluster)
	if err != nil {
		return fmt.Errorf("error writing completed cluster spec: %v", err)
	}

	for k, data := range sshPublicKeys {
		err = keyStore.AddSSHPublicKey(k, data)
		if err != nil {
			return fmt.Errorf("error addding SSH public key: %v", err)
		}
	}

	if targetName != "" {
		if isDryrun {
			fmt.Print("Previewing changes that will be made:\n\n")
		}

		applyCmd := &cloudup.ApplyClusterCmd{
			Cluster:    fullCluster,
			Models:     strings.Split(c.Models, ","),
			Clientset:  clientset,
			TargetName: targetName,
			OutDir:     c.OutDir,
			DryRun:     isDryrun,
		}

		err = applyCmd.Run()
		if err != nil {
			return err
		}

		if isDryrun {
			var sb bytes.Buffer
			fmt.Fprintf(&sb, "\n")
			fmt.Fprintf(&sb, "Cluster configuration has been created.\n")
			fmt.Fprintf(&sb, "\n")
			fmt.Fprintf(&sb, "Suggestions:\n")
			fmt.Fprintf(&sb, " * list clusters with: kops get cluster\n")
			fmt.Fprintf(&sb, " * edit this cluster with: kops edit cluster %s\n", clusterName)
			if len(nodes) > 0 {
				fmt.Fprintf(&sb, " * edit your node instance group: kops edit ig --name=%s %s\n", clusterName, nodes[0].ObjectMeta.Name)
			}
			if len(masters) > 0 {
				fmt.Fprintf(&sb, " * edit your master instance group: kops edit ig --name=%s %s\n", clusterName, masters[0].ObjectMeta.Name)
			}
			fmt.Fprintf(&sb, "\n")
			fmt.Fprintf(&sb, "Finally configure your cluster with: kops update cluster %s --yes\n", clusterName)
			fmt.Fprintf(&sb, "\n")

			_, err := out.Write(sb.Bytes())
			if err != nil {
				return fmt.Errorf("error writing to output: %v", err)
			}
		} else {
			glog.Infof("Exporting kubecfg for cluster")

			x := &kutil.CreateKubecfg{
				ContextName:  cluster.ObjectMeta.Name,
				KeyStore:     keyStore,
				SecretStore:  secretStore,
				KubeMasterIP: cluster.Spec.MasterPublicName,
			}

			err = x.WriteKubecfg()
			if err != nil {
				return err
			}
		}
	}

	return nil
}

func parseZoneList(s string) []string {
	var filtered []string
	for _, v := range strings.Split(s, ",") {
		v = strings.TrimSpace(v)
		if v == "" {
			continue
		}
		v = strings.ToLower(v)
		filtered = append(filtered, v)
	}
	return filtered
}

func supportsPrivateTopology(n *api.NetworkingSpec) bool {

	if n.CNI != nil || n.Kopeio != nil || n.Weave != nil || n.Calico != nil {
		return true
	}
	return false
}<|MERGE_RESOLUTION|>--- conflicted
+++ resolved
@@ -505,7 +505,7 @@
 		return fmt.Errorf("Invalid topology %s.", c.Topology)
 	}
 
-<<<<<<< HEAD
+
 	// NAT Gateway/ElasticIP
 	if c.NgwIds != "" {
 		ngwEipList := make([]string, 0)
@@ -530,7 +530,7 @@
 			}
 			// fmt.Printf("This is cluster.Spec.Subnets %+v\n", subnet)
 		}
-=======
+    
 	// DNS
 	if c.DNSType == "" {
 		// The flag default should have set this, but we might be being called as a library
@@ -551,7 +551,7 @@
 		cluster.Spec.Topology.DNS.Type = api.DNSTypePrivate
 	default:
 		return fmt.Errorf("unknown DNSType: %q", c.DNSType)
->>>>>>> 4c4945b9
+
 	}
 
 	sshPublicKeys := make(map[string][]byte)
